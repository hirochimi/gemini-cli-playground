/**
 * @license
 * Copyright 2025 Google LLC
 * SPDX-License-Identifier: Apache-2.0
 */

import { useState, useEffect, useCallback } from 'react';
import * as fs from 'fs/promises';
import * as path from 'path';
import { glob } from 'glob';
import {
  isNodeError,
  escapePath,
  unescapePath,
  getErrorMessage,
  Config,
  FileDiscoveryService,
  DEFAULT_FILE_FILTERING_OPTIONS,
} from '@google/gemini-cli-core';
import {
  MAX_SUGGESTIONS_TO_SHOW,
  Suggestion,
} from '../components/SuggestionsDisplay.js';
import { CommandContext, SlashCommand } from '../commands/types.js';

export interface UseCompletionReturn {
  suggestions: Suggestion[];
  activeSuggestionIndex: number;
  visibleStartIndex: number;
  showSuggestions: boolean;
  isLoadingSuggestions: boolean;
  isPerfectMatch: boolean;
  setActiveSuggestionIndex: React.Dispatch<React.SetStateAction<number>>;
  setShowSuggestions: React.Dispatch<React.SetStateAction<boolean>>;
  resetCompletionState: () => void;
  navigateUp: () => void;
  navigateDown: () => void;
}

export function useCompletion(
  query: string,
  cwd: string,
  isActive: boolean,
  slashCommands: readonly SlashCommand[],
  commandContext: CommandContext,
  config?: Config,
): UseCompletionReturn {
  const [suggestions, setSuggestions] = useState<Suggestion[]>([]);
  const [activeSuggestionIndex, setActiveSuggestionIndex] =
    useState<number>(-1);
  const [visibleStartIndex, setVisibleStartIndex] = useState<number>(0);
  const [showSuggestions, setShowSuggestions] = useState<boolean>(false);
  const [isLoadingSuggestions, setIsLoadingSuggestions] =
    useState<boolean>(false);
  const [isPerfectMatch, setIsPerfectMatch] = useState<boolean>(false);

  const resetCompletionState = useCallback(() => {
    setSuggestions([]);
    setActiveSuggestionIndex(-1);
    setVisibleStartIndex(0);
    setShowSuggestions(false);
    setIsLoadingSuggestions(false);
    setIsPerfectMatch(false);
  }, []);

  const navigateUp = useCallback(() => {
    if (suggestions.length === 0) return;

    setActiveSuggestionIndex((prevActiveIndex) => {
      // Calculate new active index, handling wrap-around
      const newActiveIndex =
        prevActiveIndex <= 0 ? suggestions.length - 1 : prevActiveIndex - 1;

      // Adjust scroll position based on the new active index
      setVisibleStartIndex((prevVisibleStart) => {
        // Case 1: Wrapped around to the last item
        if (
          newActiveIndex === suggestions.length - 1 &&
          suggestions.length > MAX_SUGGESTIONS_TO_SHOW
        ) {
          return Math.max(0, suggestions.length - MAX_SUGGESTIONS_TO_SHOW);
        }
        // Case 2: Scrolled above the current visible window
        if (newActiveIndex < prevVisibleStart) {
          return newActiveIndex;
        }
        // Otherwise, keep the current scroll position
        return prevVisibleStart;
      });

      return newActiveIndex;
    });
  }, [suggestions.length]);

  const navigateDown = useCallback(() => {
    if (suggestions.length === 0) return;

    setActiveSuggestionIndex((prevActiveIndex) => {
      // Calculate new active index, handling wrap-around
      const newActiveIndex =
        prevActiveIndex >= suggestions.length - 1 ? 0 : prevActiveIndex + 1;

      // Adjust scroll position based on the new active index
      setVisibleStartIndex((prevVisibleStart) => {
        // Case 1: Wrapped around to the first item
        if (
          newActiveIndex === 0 &&
          suggestions.length > MAX_SUGGESTIONS_TO_SHOW
        ) {
          return 0;
        }
        // Case 2: Scrolled below the current visible window
        const visibleEndIndex = prevVisibleStart + MAX_SUGGESTIONS_TO_SHOW;
        if (newActiveIndex >= visibleEndIndex) {
          return newActiveIndex - MAX_SUGGESTIONS_TO_SHOW + 1;
        }
        // Otherwise, keep the current scroll position
        return prevVisibleStart;
      });

      return newActiveIndex;
    });
  }, [suggestions.length]);

  useEffect(() => {
    if (!isActive) {
      resetCompletionState();
      return;
    }

    const trimmedQuery = query.trimStart();

    if (trimmedQuery.startsWith('/')) {
      // Always reset perfect match at the beginning of processing.
      setIsPerfectMatch(false);

      const fullPath = trimmedQuery.substring(1);
      const hasTrailingSpace = trimmedQuery.endsWith(' ');

      // Get all non-empty parts of the command.
      const rawParts = fullPath.split(/\s+/).filter((p) => p);

      let commandPathParts = rawParts;
      let partial = '';

      // If there's no trailing space, the last part is potentially a partial segment.
      // We tentatively separate it.
      if (!hasTrailingSpace && rawParts.length > 0) {
        partial = rawParts[rawParts.length - 1];
        commandPathParts = rawParts.slice(0, -1);
      }

      // Traverse the Command Tree using the tentative completed path
      let currentLevel: readonly SlashCommand[] | undefined = slashCommands;
      let leafCommand: SlashCommand | null = null;

      for (const part of commandPathParts) {
        if (!currentLevel) {
          leafCommand = null;
          currentLevel = [];
          break;
        }
        const found: SlashCommand | undefined = currentLevel.find(
          (cmd) => cmd.name === part || cmd.altNames?.includes(part),
        );
        if (found) {
          leafCommand = found;
          currentLevel = found.subCommands as
            | readonly SlashCommand[]
            | undefined;
        } else {
          leafCommand = null;
          currentLevel = [];
          break;
        }
      }

      // Handle the Ambiguous Case
      if (!hasTrailingSpace && currentLevel) {
        const exactMatchAsParent = currentLevel.find(
          (cmd) =>
            (cmd.name === partial || cmd.altNames?.includes(partial)) &&
            cmd.subCommands,
        );

        if (exactMatchAsParent) {
          // It's a perfect match for a parent command. Override our initial guess.
          // Treat it as a completed command path.
          leafCommand = exactMatchAsParent;
          currentLevel = exactMatchAsParent.subCommands;
          partial = ''; // We now want to suggest ALL of its sub-commands.
        }
      }

      // Check for perfect, executable match
      if (!hasTrailingSpace) {
        if (leafCommand && partial === '' && leafCommand.action) {
          // Case: /command<enter> - command has action, no sub-commands were suggested
          setIsPerfectMatch(true);
        } else if (currentLevel) {
          // Case: /command subcommand<enter>
          const perfectMatch = currentLevel.find(
            (cmd) =>
<<<<<<< HEAD
              (cmd.name === partial || cmd.altName === partial) && cmd.action,
=======
              (cmd.name === partial || cmd.altNames?.includes(partial)) &&
              cmd.action,
>>>>>>> 138ff738
          );
          if (perfectMatch) {
            setIsPerfectMatch(true);
          }
        }
      }

      const depth = commandPathParts.length;

      // Provide Suggestions based on the now-corrected context

      // Argument Completion
      if (
        leafCommand?.completion &&
        (hasTrailingSpace ||
          (rawParts.length > depth && depth > 0 && partial !== ''))
      ) {
        const fetchAndSetSuggestions = async () => {
          setIsLoadingSuggestions(true);
          const argString = rawParts.slice(depth).join(' ');
          const results =
            (await leafCommand!.completion!(commandContext, argString)) || [];
          const finalSuggestions = results.map((s) => ({ label: s, value: s }));
          setSuggestions(finalSuggestions);
          setShowSuggestions(finalSuggestions.length > 0);
          setActiveSuggestionIndex(finalSuggestions.length > 0 ? 0 : -1);
          setIsLoadingSuggestions(false);
        };
        fetchAndSetSuggestions();
        return;
      }

      // Command/Sub-command Completion
      const commandsToSearch = currentLevel || [];
      if (commandsToSearch.length > 0) {
        let potentialSuggestions = commandsToSearch.filter(
          (cmd) =>
            cmd.description &&
            (cmd.name.startsWith(partial) ||
              cmd.altNames?.some((alt) => alt.startsWith(partial))),
        );

        // If a user's input is an exact match and it is a leaf command,
        // enter should submit immediately.
        if (potentialSuggestions.length > 0 && !hasTrailingSpace) {
          const perfectMatch = potentialSuggestions.find(
            (s) => s.name === partial || s.altNames?.includes(partial),
          );
          if (perfectMatch && perfectMatch.action) {
            potentialSuggestions = [];
          }
        }

        const finalSuggestions = potentialSuggestions.map((cmd) => ({
          label: cmd.name,
          value: cmd.name,
          description: cmd.description,
        }));

        setSuggestions(finalSuggestions);
        setShowSuggestions(finalSuggestions.length > 0);
        setActiveSuggestionIndex(finalSuggestions.length > 0 ? 0 : -1);
        setIsLoadingSuggestions(false);
        return;
      }

      // If we fall through, no suggestions are available.
      resetCompletionState();
      return;
    }

    // Handle At Command Completion
    const atIndex = query.lastIndexOf('@');
    if (atIndex === -1) {
      resetCompletionState();
      return;
    }

    const partialPath = query.substring(atIndex + 1);
    const lastSlashIndex = partialPath.lastIndexOf('/');
    const baseDirRelative =
      lastSlashIndex === -1
        ? '.'
        : partialPath.substring(0, lastSlashIndex + 1);
    const prefix = unescapePath(
      lastSlashIndex === -1
        ? partialPath
        : partialPath.substring(lastSlashIndex + 1),
    );

    const baseDirAbsolute = path.resolve(cwd, baseDirRelative);

    let isMounted = true;

    const findFilesRecursively = async (
      startDir: string,
      searchPrefix: string,
      fileDiscovery: FileDiscoveryService | null,
      filterOptions: {
        respectGitIgnore?: boolean;
        respectGeminiIgnore?: boolean;
      },
      currentRelativePath = '',
      depth = 0,
      maxDepth = 10, // Limit recursion depth
      maxResults = 50, // Limit number of results
    ): Promise<Suggestion[]> => {
      if (depth > maxDepth) {
        return [];
      }

      const lowerSearchPrefix = searchPrefix.toLowerCase();
      let foundSuggestions: Suggestion[] = [];
      try {
        const entries = await fs.readdir(startDir, { withFileTypes: true });
        for (const entry of entries) {
          if (foundSuggestions.length >= maxResults) break;

          const entryPathRelative = path.join(currentRelativePath, entry.name);
          const entryPathFromRoot = path.relative(
            cwd,
            path.join(startDir, entry.name),
          );

          // Conditionally ignore dotfiles
          if (!searchPrefix.startsWith('.') && entry.name.startsWith('.')) {
            continue;
          }

          // Check if this entry should be ignored by filtering options
          if (
            fileDiscovery &&
            fileDiscovery.shouldIgnoreFile(entryPathFromRoot, filterOptions)
          ) {
            continue;
          }

          if (entry.name.toLowerCase().startsWith(lowerSearchPrefix)) {
            foundSuggestions.push({
              label: entryPathRelative + (entry.isDirectory() ? '/' : ''),
              value: escapePath(
                entryPathRelative + (entry.isDirectory() ? '/' : ''),
              ),
            });
          }
          if (
            entry.isDirectory() &&
            entry.name !== 'node_modules' &&
            !entry.name.startsWith('.')
          ) {
            if (foundSuggestions.length < maxResults) {
              foundSuggestions = foundSuggestions.concat(
                await findFilesRecursively(
                  path.join(startDir, entry.name),
                  searchPrefix, // Pass original searchPrefix for recursive calls
                  fileDiscovery,
                  filterOptions,
                  entryPathRelative,
                  depth + 1,
                  maxDepth,
                  maxResults - foundSuggestions.length,
                ),
              );
            }
          }
        }
      } catch (_err) {
        // Ignore errors like permission denied or ENOENT during recursive search
      }
      return foundSuggestions.slice(0, maxResults);
    };

    const findFilesWithGlob = async (
      searchPrefix: string,
      fileDiscoveryService: FileDiscoveryService,
      filterOptions: {
        respectGitIgnore?: boolean;
        respectGeminiIgnore?: boolean;
      },
      maxResults = 50,
    ): Promise<Suggestion[]> => {
      const globPattern = `**/${searchPrefix}*`;
      const files = await glob(globPattern, {
        cwd,
        dot: searchPrefix.startsWith('.'),
        nocase: true,
      });

      const suggestions: Suggestion[] = files
        .map((file: string) => {
          const relativePath = path.relative(cwd, file);
          return {
            label: relativePath,
            value: escapePath(relativePath),
          };
        })
        .filter((s) => {
          if (fileDiscoveryService) {
            return !fileDiscoveryService.shouldIgnoreFile(
              s.label,
              filterOptions,
            ); // relative path
          }
          return true;
        })
        .slice(0, maxResults);

      return suggestions;
    };

    const fetchSuggestions = async () => {
      setIsLoadingSuggestions(true);
      let fetchedSuggestions: Suggestion[] = [];

      const fileDiscoveryService = config ? config.getFileService() : null;
      const enableRecursiveSearch =
        config?.getEnableRecursiveFileSearch() ?? true;
      const filterOptions =
        config?.getFileFilteringOptions() ?? DEFAULT_FILE_FILTERING_OPTIONS;

      try {
        // If there's no slash, or it's the root, do a recursive search from cwd
        if (
          partialPath.indexOf('/') === -1 &&
          prefix &&
          enableRecursiveSearch
        ) {
          if (fileDiscoveryService) {
            fetchedSuggestions = await findFilesWithGlob(
              prefix,
              fileDiscoveryService,
              filterOptions,
            );
          } else {
            fetchedSuggestions = await findFilesRecursively(
              cwd,
              prefix,
              fileDiscoveryService,
              filterOptions,
            );
          }
        } else {
          // Original behavior: list files in the specific directory
          const lowerPrefix = prefix.toLowerCase();
          const entries = await fs.readdir(baseDirAbsolute, {
            withFileTypes: true,
          });

          // Filter entries using git-aware filtering
          const filteredEntries = [];
          for (const entry of entries) {
            // Conditionally ignore dotfiles
            if (!prefix.startsWith('.') && entry.name.startsWith('.')) {
              continue;
            }
            if (!entry.name.toLowerCase().startsWith(lowerPrefix)) continue;

            const relativePath = path.relative(
              cwd,
              path.join(baseDirAbsolute, entry.name),
            );
            if (
              fileDiscoveryService &&
              fileDiscoveryService.shouldIgnoreFile(relativePath, filterOptions)
            ) {
              continue;
            }

            filteredEntries.push(entry);
          }

          fetchedSuggestions = filteredEntries.map((entry) => {
            const label = entry.isDirectory() ? entry.name + '/' : entry.name;
            return {
              label,
              value: escapePath(label), // Value for completion should be just the name part
            };
          });
        }

        // Sort by depth, then directories first, then alphabetically
        fetchedSuggestions.sort((a, b) => {
          const depthA = (a.label.match(/\//g) || []).length;
          const depthB = (b.label.match(/\//g) || []).length;

          if (depthA !== depthB) {
            return depthA - depthB;
          }

          const aIsDir = a.label.endsWith('/');
          const bIsDir = b.label.endsWith('/');
          if (aIsDir && !bIsDir) return -1;
          if (!aIsDir && bIsDir) return 1;

          // exclude extension when comparing
          const filenameA = a.label.substring(
            0,
            a.label.length - path.extname(a.label).length,
          );
          const filenameB = b.label.substring(
            0,
            b.label.length - path.extname(b.label).length,
          );

          return (
            filenameA.localeCompare(filenameB) || a.label.localeCompare(b.label)
          );
        });

        if (isMounted) {
          setSuggestions(fetchedSuggestions);
          setShowSuggestions(fetchedSuggestions.length > 0);
          setActiveSuggestionIndex(fetchedSuggestions.length > 0 ? 0 : -1);
          setVisibleStartIndex(0);
        }
      } catch (error: unknown) {
        if (isNodeError(error) && error.code === 'ENOENT') {
          if (isMounted) {
            setSuggestions([]);
            setShowSuggestions(false);
          }
        } else {
          console.error(
            `Error fetching completion suggestions for ${partialPath}: ${getErrorMessage(error)}`,
          );
          if (isMounted) {
            resetCompletionState();
          }
        }
      }
      if (isMounted) {
        setIsLoadingSuggestions(false);
      }
    };

    const debounceTimeout = setTimeout(fetchSuggestions, 100);

    return () => {
      isMounted = false;
      clearTimeout(debounceTimeout);
    };
  }, [
    query,
    cwd,
    isActive,
    resetCompletionState,
    slashCommands,
    commandContext,
    config,
  ]);

  return {
    suggestions,
    activeSuggestionIndex,
    visibleStartIndex,
    showSuggestions,
    isLoadingSuggestions,
    isPerfectMatch,
    setActiveSuggestionIndex,
    setShowSuggestions,
    resetCompletionState,
    navigateUp,
    navigateDown,
  };
}<|MERGE_RESOLUTION|>--- conflicted
+++ resolved
@@ -201,12 +201,8 @@
           // Case: /command subcommand<enter>
           const perfectMatch = currentLevel.find(
             (cmd) =>
-<<<<<<< HEAD
-              (cmd.name === partial || cmd.altName === partial) && cmd.action,
-=======
               (cmd.name === partial || cmd.altNames?.includes(partial)) &&
               cmd.action,
->>>>>>> 138ff738
           );
           if (perfectMatch) {
             setIsPerfectMatch(true);
